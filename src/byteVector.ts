import * as BigInt from "big-integer";
import * as IConv from "iconv-lite";
import * as fs from "fs";
import {IFileAbstraction} from "./fileAbstraction";
import {IStream} from "./stream";
import {Guards} from "./utils";

// TODO: Assess if this is needed
const AB2B = require("arraybuffer-to-buffer");

class IConvEncoding {
    public readonly encoding: string;

    constructor(encoding: string) {
        this.encoding = encoding;
    }

    public decode(data: Buffer): string {
        return IConv.decode(data, this.encoding);
    }

    public encode(text: string): Uint8Array {
        return IConv.encode(text, this.encoding);
    }
}

/**
 * @summary Specifies the text encoding used when converting betweenInclusive a string and a
 *          {@link ByteVector}.
 * @remarks This enumeration is used by {@link ByteVector.fromString} and
 *          {@link ByteVector.toString}
 */
export enum StringType {
    /**
     * @summary The string is to be Latin-1 encoded.
     */
    Latin1 = 0,

    /**
     * @summary The string is to be UTF-16 encoded.
     */
    UTF16 = 1,

    /**
     * @summary The string is to be UTF-16BE encoded.
     */
    UTF16BE = 2,

    /**
     * @summary The string is to be UTF-8 encoded.
     */
    UTF8 = 3,

    /**
     * @summary The string is to be UTF-16LE encoded.
     */
    UTF16LE = 4
}

export class ByteVector {

    // #region Member Fields

    /**
     * Contains values to use in CRC calculation
     */
    private static readonly _crcTable: Uint32Array = new Uint32Array([
        0x00000000, 0x04c11db7, 0x09823b6e, 0x0d4326d9,
        0x130476dc, 0x17c56b6b, 0x1a864db2, 0x1e475005,
        0x2608edb8, 0x22c9f00f, 0x2f8ad6d6, 0x2b4bcb61,
        0x350c9b64, 0x31cd86d3, 0x3c8ea00a, 0x384fbdbd,
        0x4c11db70, 0x48d0c6c7, 0x4593e01e, 0x4152fda9,
        0x5f15adac, 0x5bd4b01b, 0x569796c2, 0x52568b75,
        0x6a1936c8, 0x6ed82b7f, 0x639b0da6, 0x675a1011,
        0x791d4014, 0x7ddc5da3, 0x709f7b7a, 0x745e66cd,
        0x9823b6e0, 0x9ce2ab57, 0x91a18d8e, 0x95609039,
        0x8b27c03c, 0x8fe6dd8b, 0x82a5fb52, 0x8664e6e5,
        0xbe2b5b58, 0xbaea46ef, 0xb7a96036, 0xb3687d81,
        0xad2f2d84, 0xa9ee3033, 0xa4ad16ea, 0xa06c0b5d,
        0xd4326d90, 0xd0f37027, 0xddb056fe, 0xd9714b49,
        0xc7361b4c, 0xc3f706fb, 0xceb42022, 0xca753d95,
        0xf23a8028, 0xf6fb9d9f, 0xfbb8bb46, 0xff79a6f1,
        0xe13ef6f4, 0xe5ffeb43, 0xe8bccd9a, 0xec7dd02d,
        0x34867077, 0x30476dc0, 0x3d044b19, 0x39c556ae,
        0x278206ab, 0x23431b1c, 0x2e003dc5, 0x2ac12072,
        0x128e9dcf, 0x164f8078, 0x1b0ca6a1, 0x1fcdbb16,
        0x018aeb13, 0x054bf6a4, 0x0808d07d, 0x0cc9cdca,
        0x7897ab07, 0x7c56b6b0, 0x71159069, 0x75d48dde,
        0x6b93dddb, 0x6f52c06c, 0x6211e6b5, 0x66d0fb02,
        0x5e9f46bf, 0x5a5e5b08, 0x571d7dd1, 0x53dc6066,
        0x4d9b3063, 0x495a2dd4, 0x44190b0d, 0x40d816ba,
        0xaca5c697, 0xa864db20, 0xa527fdf9, 0xa1e6e04e,
        0xbfa1b04b, 0xbb60adfc, 0xb6238b25, 0xb2e29692,
        0x8aad2b2f, 0x8e6c3698, 0x832f1041, 0x87ee0df6,
        0x99a95df3, 0x9d684044, 0x902b669d, 0x94ea7b2a,
        0xe0b41de7, 0xe4750050, 0xe9362689, 0xedf73b3e,
        0xf3b06b3b, 0xf771768c, 0xfa325055, 0xfef34de2,
        0xc6bcf05f, 0xc27dede8, 0xcf3ecb31, 0xcbffd686,
        0xd5b88683, 0xd1799b34, 0xdc3abded, 0xd8fba05a,
        0x690ce0ee, 0x6dcdfd59, 0x608edb80, 0x644fc637,
        0x7a089632, 0x7ec98b85, 0x738aad5c, 0x774bb0eb,
        0x4f040d56, 0x4bc510e1, 0x46863638, 0x42472b8f,
        0x5c007b8a, 0x58c1663d, 0x558240e4, 0x51435d53,
        0x251d3b9e, 0x21dc2629, 0x2c9f00f0, 0x285e1d47,
        0x36194d42, 0x32d850f5, 0x3f9b762c, 0x3b5a6b9b,
        0x0315d626, 0x07d4cb91, 0x0a97ed48, 0x0e56f0ff,
        0x1011a0fa, 0x14d0bd4d, 0x19939b94, 0x1d528623,
        0xf12f560e, 0xf5ee4bb9, 0xf8ad6d60, 0xfc6c70d7,
        0xe22b20d2, 0xe6ea3d65, 0xeba91bbc, 0xef68060b,
        0xd727bbb6, 0xd3e6a601, 0xdea580d8, 0xda649d6f,
        0xc423cd6a, 0xc0e2d0dd, 0xcda1f604, 0xc960ebb3,
        0xbd3e8d7e, 0xb9ff90c9, 0xb4bcb610, 0xb07daba7,
        0xae3afba2, 0xaafbe615, 0xa7b8c0cc, 0xa379dd7b,
        0x9b3660c6, 0x9ff77d71, 0x92b45ba8, 0x9675461f,
        0x8832161a, 0x8cf30bad, 0x81b02d74, 0x857130c3,
        0x5d8a9099, 0x594b8d2e, 0x5408abf7, 0x50c9b640,
        0x4e8ee645, 0x4a4ffbf2, 0x470cdd2b, 0x43cdc09c,
        0x7b827d21, 0x7f436096, 0x7200464f, 0x76c15bf8,
        0x68860bfd, 0x6c47164a, 0x61043093, 0x65c52d24,
        0x119b4be9, 0x155a565e, 0x18197087, 0x1cd86d30,
        0x029f3d35, 0x065e2082, 0x0b1d065b, 0x0fdc1bec,
        0x3793a651, 0x3352bbe6, 0x3e119d3f, 0x3ad08088,
        0x2497d08d, 0x2056cd3a, 0x2d15ebe3, 0x29d4f654,
        0xc5a92679, 0xc1683bce, 0xcc2b1d17, 0xc8ea00a0,
        0xd6ad50a5, 0xd26c4d12, 0xdf2f6bcb, 0xdbee767c,
        0xe3a1cbc1, 0xe760d676, 0xea23f0af, 0xeee2ed18,
        0xf0a5bd1d, 0xf464a0aa, 0xf9278673, 0xfde69bc4,
        0x89b8fd09, 0x8d79e0be, 0x803ac667, 0x84fbdbd0,
        0x9abc8bd5, 0x9e7d9662, 0x933eb0bb, 0x97ffad0c,
        0xafb010b1, 0xab710d06, 0xa6322bdf, 0xa2f33668,
        0xbcb4666d, 0xb8757bda, 0xb5365d03, 0xb1f740b4
    ]);

    /**
     * Contains useful values when doing validation of different sized integers
     */
    private static readonly _maxInts: Array<{mask: number, max: number, min: number}> = [
        undefined,
        undefined,
        {mask: 0xFFFF, max: 0x7FFF, min: -0x8000},                                      // short
        undefined,
        {mask: 0xFFFFFFFF, max: 0x7FFFFFFF, min: -0x80000000},                          // int
        undefined,
        undefined,
        undefined,
        {mask: 0xFFFFFFFFFFFFFFFF, max: 0x7FFFFFFFFFFFFFFF, min: -0x8000000000000000}   // long
    ];

    /**
     * Contains a one byte text delimiter
     */
    private static readonly _td1: ByteVector = ByteVector.fromSize(1, undefined, true);

    /**
     * Contains a two byte text delimiter
     */
    private static readonly _td2: ByteVector = ByteVector.fromSize(2, undefined, true);

    /**
     * Contains the last generic UTF16 encoding read. Defaults to UTF16-LE
     * @description When reading a collection of UTF16 strings, sometimes only the first one will
     *              contain the BOM. In that case, this field will inform the file what encoding to
     *              use for the second string.
     */
    private static _lastUtf16IConvFunc: IConvEncoding = new IConvEncoding("utf16-le");

    /**
     * Contains the internal byte list
     */
    private _data: Uint8Array;

    /**
     * Whether or not this byte vector is readonly
     */
    private _isReadOnly: boolean;

    // #endregion

    // #region Constructors

    private constructor() { }

    /**
     * Creates a {@link ByteVector} from a collection of bytes, byte arrays, and byte vectors. This
     * method is better to use when a known quantity of byte vectors will be concatenated together,
     * since doing multiple calls to {@link ByteVector.addByteVector} results in the entire byte
     * vector being copied for each call.
     * @param vectors ByteVectors, byte arrays, or straight bytes to concatenate together into a
     *     new {@link ByteVector}
     * @returns ByteVector Single byte vector with the contents of the byte vectors in
     *     `vectors` concatenated together
     */
    // @TODO Remove usages of .addX when this can be substituted
    public static concatenate(... vectors: Array<Uint8Array|ByteVector|number>): ByteVector {
        // Get the length of the vector we need to create
        let totalLength = 0;
        for (const vector of vectors) {
            if (typeof(vector) === "number") {
                totalLength++;
            } else {
                totalLength += (<Uint8Array|ByteVector> vector).length;
            }
        }

        // Create a single big vector and copy the contents into it
        const result = ByteVector.fromSize(totalLength);
        let currentPosition = 0;
        for (const v of vectors) {
            if ((<any> v).length === undefined) {
                // We were given a single byte
                const byte = <number> v;
                Guards.byte(byte, "Byte values");
                result.data[currentPosition] = byte;
                currentPosition += 1;
            } else {
                // We were given an array of bytes
                const vector = <Uint8Array|ByteVector> v;
                for (let i = 0; i < vector.length; i++) {
                    result.data[currentPosition + i] = (<any> vector).get
                        ? (<ByteVector> vector).get(i)
                        : (<Uint8Array> vector)[i];
                }
                currentPosition += vector.length;
            }
        }

        return result;
    }

    /**
     * Creates an empty {@link ByteVector}
     */
    public static empty(): ByteVector {
        return this.fromSize(0);
    }

    /**
     * Creates a {@link ByteVector} from a Uint8Array
     * @param data Uint8Array of the bytes to put in the ByteVector
     * @param length Number of bytes to read
     * @param isReadOnly If `true` then the ByteVector will be read only
     */
    public static fromByteArray(
        data: Uint8Array,
        length: number = data.length,
        isReadOnly: boolean = false
    ): ByteVector {
        Guards.truthy(data, "data");
        Guards.uint(length, "length");
        if (length > data.length) {
            throw new Error("Argument out of range: length must be less than or equal to the length of the byte array");
        }

        const vector = new ByteVector();
        vector._data = new Uint8Array(length);
        vector._data.set(data.slice(0, length));
        vector._isReadOnly = isReadOnly;
        return vector;
    }

    /**
     * Creates a {@link ByteVector} as a copy of another ByteVector.
     * @param original Data from this ByteVector will be copied into the new one
     * @param isReadOnly If `true` then the ByteVector will be read only
     */
    public static fromByteVector(original: ByteVector, isReadOnly: boolean = false): ByteVector {
        if (!original) {
            throw new Error("Argument null exception: original was not provided");
        }
        return ByteVector.fromByteArray(original._data, original.length, isReadOnly);
    }

    /**
     * Creates a new instance by reading in the contents of a specified file abstraction.
     * @param abstraction File abstraction to read
     * @param isReadOnly Whether or not the resulting ByteVector is readonly
     */
    public static fromFileAbstraction(abstraction: IFileAbstraction, isReadOnly: boolean = false): ByteVector {
        Guards.truthy(abstraction, "abstraction");

        const stream = abstraction.readStream;
        const output = this.fromInternalStream(stream, isReadOnly);
        abstraction.closeStream(stream);
        return output;
    }

    /**
     * Creates a 4 byte {@link ByteVector} with a signed 32-bit integer as the data
     * @param value Signed 32-bit integer to use as the data. Must be a safe integer, storable in 4
     *        bytes, cannot be a floating point number.
     * @param mostSignificantByteFirst If `true`, `value` will be stored in big endian
     *        format. If `false`, `value` will be stored in little endian format
     * @param isReadOnly If `true` then the ByteVector will be read only
     */
    public static fromInt(
        value: number,
        mostSignificantByteFirst: boolean = true,
        isReadOnly: boolean = false
    ): ByteVector {
        return ByteVector.getByteVectorFromInteger(value, true, 4, mostSignificantByteFirst, isReadOnly);
    }

    /**
     * Creates a ByteVector using the contents of an TagLibSharp-node stream as the contents. This
     * method reads from the current offset of the stream, not the beginning of the stream
     * @param stream TagLibSharp-node internal stream object
     * @param isReadOnly Whether or not the bytevector is readonly
     */
    public static fromInternalStream(stream: IStream, isReadOnly: boolean = false): ByteVector {
        Guards.truthy(stream, "stream");

        const vector = ByteVector.empty();
        const bytes = new Uint8Array(4096);
        let totalBytesRead = 0;

        while (true) {
            const bytesRead = stream.read(bytes, 0, bytes.length);
            vector.addByteArray(bytes);
            totalBytesRead += bytesRead;

            if (bytesRead < bytes.length) {
                vector.resize(totalBytesRead);
                break;
            }
        }

        vector._isReadOnly = isReadOnly;
        return vector;
    }

    /**
     * Creates an 8 byte {@link ByteVector} with a signed 64-bit integer as the data
     * @param value Signed 64-bit integer to use as the data. Since JavaScript does not support
     *        longs, we are using BigInts. Must be storable in 8 bytes.
     * @param mostSignificantByteFirst If `true`, `value` will be stored in big endian
     *        format. If `false`, `value` will be stored in little endian format
     * @param isReadOnly If `true` then the ByteVector will be read only
     */
    public static fromLong(
        value: BigInt.BigInteger,
        mostSignificantByteFirst: boolean = true,
        isReadOnly: boolean = false
    ): ByteVector {
        if (value === undefined || value === null) {
            throw new Error("Argument null exception: value is null");
        }
        if (value.gt(BigInt("9223372036854775807")) || value.lt(BigInt("-9223372036854775808"))) {
            throw new Error("Argument out of range: value is too large to fit in a signed long");
        }

        const digits = value.toArray(16);
        const byteArray = new Uint8Array(8);
        let carry = 1;
        for (let i = 0; i < 8; i++) {
            // Get the digits in the position
            const onesIndex = digits.value.length - i * 2 - 1;
            const tensIndex = digits.value.length - i * 2 - 2;
            const onesDigit = onesIndex < 0 ? 0 : digits.value[onesIndex];
            const tensDigit = tensIndex < 0 ? 0 : digits.value[tensIndex];

            // Calculate a byte value for it
            let byteValue = tensDigit * 16 + onesDigit;

            // If the number is negative, calculate 2's complement
            if (digits.isNegative) {
                const complement = (byteValue ^ 0xFF) + carry;
                carry = (complement & 0x100) >> 8;
                byteValue = complement & 0xFF;
            }

            // Store the byte value in the correct output position
            const outputIndex = mostSignificantByteFirst ? byteArray.length - 1 - i : i;
            byteArray[outputIndex] = byteValue;
        }

        return ByteVector.fromByteArray(byteArray, byteArray.length, isReadOnly);
    }

    /**
     * Creates a {@link ByteVector} using the contents of a file as the data
     * @param path Path to the file to store in the ByteVector
     * @param isReadOnly If `true` then the ByteVector will be read only
     */
    public static fromPath(path: string, isReadOnly: boolean = false): ByteVector {
        if (!path) {
            throw new Error("Argument null exception: Path was not provided");
        }

        // NOTE: We are doing this with read file b/c it removes the headache of working with streams
        const fileBuffer = fs.readFileSync(path);
        return ByteVector.fromByteArray(fileBuffer, fileBuffer.length, isReadOnly);
    }

    /**
     * Creates a 2 byte {@link ByteVector} with a signed 16-bit integer as the data
     * @param value Signed 16-bit integer to use as the data. Must be a safe integer, storable in 2
     *        bytes, cannot be a floating point number.
     * @param mostSignificantByteFirst If `true`, `value` will be stored in big endian
     *        format. If `false`, `value` will be stored in little endian format
     * @param isReadOnly If `true` then the ByteVector will be read only
     */
    public static fromShort(
        value: number,
        mostSignificantByteFirst: boolean = true,
        isReadOnly: boolean = false
    ): ByteVector {
        return ByteVector.getByteVectorFromInteger(value, true, 2, mostSignificantByteFirst, isReadOnly);
    }

    /**
     * Creates a {@link ByteVector} of a given length with a given value for all the elements
     * @param size Length of the ByteVector. Must be a positive safe integer, cannot be a float
     * @param fill Byte value to initialize all elements to. Must be a positive 8-bit integer,
     *        cannot be floating point
     * @param isReadOnly If `true` then the ByteVector will be read only
     */
    public static fromSize(
        size: number,
        fill: number = 0x0,
        isReadOnly: boolean = false
    ): ByteVector {
        if (!Number.isInteger(size) || size < 0 || !Number.isSafeInteger(size)) {
            throw new Error("Argument out of range exception: ByteVector size is invalid uint");
        }
        if (!Number.isInteger(fill) || fill < 0 || fill > 0xff) {
            throw new Error("Argument out of range exception: ByteVector fill value cannot be used as a uint8");
        }

        const vector = new ByteVector();
        vector._data = new Uint8Array(size);
        vector._data.fill(fill);

        vector._isReadOnly = isReadOnly;

        return vector;
    }

    /**
     * Creates {@link ByteVector} with the contents of a stream as the data. The stream will be read
     * to the end before the ByteVector is returned.
     * @param readStream Readable stream that will be read in entirety.
     * @param isReadOnly If `true` then the ByteVector will be read only
     */
    public static fromStream(readStream: NodeJS.ReadableStream, isReadOnly: boolean = false): Promise<ByteVector> {
        return new Promise<ByteVector>((complete, fail) => {
            if (!readStream) {
                 fail(new Error("Null argument exception: Stream was not provided"));
            }

            // Setup the output
            const output = new ByteVector();
            output._data = new Uint8Array(0);

            // Setup the events to read the stream
            readStream.on("readable", () => {
                const bytes = <Buffer> readStream.read();
                if (bytes) {
                    output.addByteArray(bytes);
                }
            });
            readStream.on("end", () => {
                output._isReadOnly = isReadOnly;
                complete(output);
            });
        });
    }

    /**
     * Creates {@link ByteVector} with the byte representation of a string as the data.
     * @param text String to store in the ByteVector
     * @param type StringType to use to encode the string. If {@link StringType.UTF16} is used, the
     *        string will be encoded as UTF16-LE.
     * @param length Number of characters from the string to store in the ByteVector. Must be a
     *        positive 32-bit integer.
     * @param isReadOnly If `true` then the ByteVector will be read only
     */
    public static fromString(
        text: string,
        type: StringType = StringType.UTF8,
        length: number = Number.MAX_SAFE_INTEGER,
        isReadOnly: boolean = false
    ): ByteVector {
        Guards.notNullOrUndefined(text, "text");
        if (!Number.isInteger(length) || !Number.isSafeInteger(length) || length < 0) {
            throw new Error("Argument out of range exception: length is invalid");
        }

        const vector = new ByteVector();
        vector._data = new Uint8Array(0);

        // If we're doing UTF16 w/o specifying an endian-ness, inject a BOM which also coerces
        // the converter to use UTF16LE
        if (type === StringType.UTF16) {
            vector.addByteArray(new Uint8Array([0xff, 0xfe]));
        }

        // NOTE: This mirrors the behavior from the original .NET implementation where empty
        //       strings return an empty ByteVector (possibly with UTF16LE BOM)
        if (!text) {
            vector._isReadOnly = isReadOnly;
            return vector;
        }

        if (text.length > length) {
            text = text.substr(0, length);
        }
        const textBytes = ByteVector.getIConvEncoding(type, vector).encode(text);
        vector.addByteArray(textBytes);

        vector._isReadOnly = isReadOnly;
        return vector;
    }

    /**
     * Creates a 4 byte {@link ByteVector} with a positive 32-bit integer as the data
     * @param value Positive 32-bit integer to use as the data. Must be a positive safe integer,
     *        storable in 4 bytes, cannot be a floating point number.
     * @param mostSignificantByteFirst If `true`, `value` will be stored in big endian
     *        format. If `false`, `value` will be stored in little endian format
     * @param isReadOnly If `true` then the ByteVector will be read only
     */
    public static fromUInt(
        value: number,
        mostSignificantByteFirst: boolean = true,
        isReadOnly: boolean = false
    ): ByteVector {
        return ByteVector.getByteVectorFromInteger(value, false, 4, mostSignificantByteFirst, isReadOnly);
    }

    /**
     * Creates an 8 byte {@link ByteVector} with a positive 64-bit integer as the data
     * @param value Positive 64-bit integer to use as the data. Since JavaScript does not support
     *        longs, we are using BigInts. Must be storable in 8 bytes.
     * @param mostSignificantByteFirst If `true`, `value` will be stored in big endian
     *        format. If `false`, `value` will be stored in little endian format
     * @param isReadOnly If `true` then the ByteVector will be read only
     */
    public static fromULong(
        value: BigInt.BigInteger,
        mostSignificantByteFirst: boolean = true,
        isReadOnly: boolean = false
    ): ByteVector {
        if (value === undefined || value === null) {
            throw new Error("Argument null exception: value is null");
        }
        if (value.gt(BigInt("18446744073709551615")) || value.lt(0)) {
            throw new Error("Argument out of range: value is too large to fit in an unsigned long");
        }

        const digits = value.toArray(16);
        const byteArray = new Uint8Array(8);
        for (let i = 0; i < 8; i++) {
            // Get the digits in the position
            const onesIndex = digits.value.length - i * 2 - 1;
            const tensIndex = digits.value.length - i * 2 - 2;
            const onesDigit = onesIndex < 0 ? 0 : digits.value[onesIndex];
            const tensDigit = tensIndex < 0 ? 0 : digits.value[tensIndex];
            const outputIndex = mostSignificantByteFirst ? byteArray.length - 1 - i : i;

            // Store the byte value in the correct output position

            byteArray[outputIndex] = tensDigit * 16 + onesDigit;
        }

        return ByteVector.fromByteArray(byteArray, byteArray.length, isReadOnly);
    }

    /**
     * Creates a 2 byte {@link ByteVector} with a positive 32-bit integer as the data
     * @param value Positive 32-bit integer to use as the data. Must be a positive safe integer,
     *        storable in 4 bytes, cannot be a floating point number.
     * @param mostSignificantByteFirst If `true`, `value` will be stored in big endian
     *        format. If `false`, `value` will be stored in little endian format
     * @param isReadOnly If `true` then the ByteVector will be read only
     */
    public static fromUShort(
        value: number,
        mostSignificantByteFirst: boolean = true,
        isReadOnly: boolean = false
    ): ByteVector {
        return ByteVector.getByteVectorFromInteger(value, false, 2, mostSignificantByteFirst, isReadOnly);
    }

    // #endregion

    // #region Properties

    public static get lastUtf16Encoding(): string { return ByteVector._lastUtf16IConvFunc.encoding; }
    public static set lastUtf16Encoding(encoding: string) {
        ByteVector._lastUtf16IConvFunc = new IConvEncoding(encoding);
    }

    public get checksum(): number {
        let sum = 0;
        for (const b of this._data) {
            sum = (sum << 8) ^ ByteVector._crcTable[((sum >> 24) & 0xFF) ^ b];
        }
        return sum;
    }

    /**
     * Array of bytes currently stored in the current instance
     */
    public get data(): Uint8Array { return this._data; }

    public get hashCode(): number { return this.checksum; }

    /**
     * Whether or not the current instance has 0 bytes stored
     */
    public get isEmpty(): boolean { return !this._data || this._data.length === 0; }

    /**
     * Whether or not the current instance is readonly.
     */
    public get isReadOnly(): boolean { return this._isReadOnly; }

    /**
     * Number of bytes currently in this ByteVector
     */
    public get length(): number { return this._data.length; }

    // #endregion

    // #region Public Methods

    public *[Symbol.iterator](): Iterator<number> {
        for (const b of this._data) {
            yield b;
        }
    }

    public static getTextDelimiter(type: StringType): ByteVector {
        return type === StringType.UTF16 || type === StringType.UTF16BE || type === StringType.UTF16LE
            ? ByteVector._td2
            : ByteVector._td1;
    }

    /**
<<<<<<< HEAD
     * Adds a single byte to the end of the {@link ByteVector}
     * @param byte Value to add to the end of the ByteVector. Must be positive integer <=0xFF.
=======
     * Adds a single byte to the end of the {@see ByteVector}
     * @param byte Value to add to the end of the ByteVector. Must be positive 8-bit integer.
>>>>>>> ac8ac1ca
     */
    public addByte(byte: number): void {
        this.throwIfReadOnly();
        Guards.byte(byte, "byte");

        this.addByteArray(new Uint8Array([byte]));
    }

    /**
     * Adds an array of bytes to the end of the {@link ByteVector}
     * @param data Array of bytes to add to the end of the ByteVector
     */
    public addByteArray(data: Uint8Array): void {
        this.throwIfReadOnly();
        Guards.truthy(data, "data");

        if (data.length === 0) {
            return;
        }

        const oldData = this._data;
        this._data = new Uint8Array(oldData.length + data.length);
        this._data.set(oldData);
        this._data.set(data, oldData.length);
    }

    /**
     * Adds a {@link ByteVector} to the end of this ByteVector
     * @param data ByteVector to add to the end of this ByteVector
     */
    public addByteVector(data: ByteVector): void {
        this.throwIfReadOnly();
        Guards.truthy(data, "data");

        this.addByteArray(data._data);
    }

    /**
     * Removes all elements from this {@link ByteVector}
     * @description NOTE: This method replaces the internal byte array with a new one. Any
     *              existing references to {@link ByteVector.data} will remain unchanged.
     */
    public clear(): void {
        this.throwIfReadOnly();
        this._data = new Uint8Array(0);
    }

    /**
     * Determines if `pattern` exists at a certain `offset` in this byte vector.
     * @param pattern ByteVector to search for at in this byte vector
     * @param offset Position in this byte vector to search for the pattern. If omitted, defaults
     *     to `0`
     * @param patternOffset Position in `pattern` to begin matching. If omitted, defaults
     *     to `0`
     * @param patternLength Bytes of `pattern` to match. If omitted, defaults to all bytes
     *     in the pattern minus the offset
     */
    public containsAt(
        pattern: ByteVector,
        offset: number = 0,
        patternOffset: number = 0,
        patternLength: number = pattern.length - patternOffset
    ): boolean {
        Guards.truthy(pattern, "pattern");
        Guards.int(offset, "offset");
        Guards.int(patternOffset, "patternOffset");
        Guards.int(patternLength, "patternLength");

        // Do some sanity checking -- all of these things are needed for the search to be valid
        if (
            patternLength > this.length ||
            offset >= this.length ||
            patternOffset >= pattern.length ||
            patternLength <= 0 ||
            offset < 0
        ) {
            return false;
        }

        // Loop through looking for a mismatch
        for (let i = 0; i < patternLength - patternOffset; i++) {
            if (this._data[i + offset] !== pattern._data[i + patternOffset]) {
                return false;
            }
        }

        return true;
    }

    /**
     * Compares this byte vector to a different byte vector. Returns a numeric value
     * @param other ByteVector to compare to this byte vector
     */
    public compareTo(other: ByteVector): number {
        Guards.truthy(other, "other");

        let diff = this.length - other.length;

        for (let i = 0; diff === 0 && i < this.length; i++) {
            diff = this.get(i) - other.get(i);
        }

        return diff;
    }

    /**
     * Determines whether or not this byte vector ends with the provided `pattern`.
     * @param pattern ByteVector to look for at the end of this byte vector
     */
    public endsWith(pattern: ByteVector): boolean {
        Guards.truthy(pattern, "pattern");
        return this.containsAt(pattern, this.length - pattern.length);
    }

    /**
     * Determines whether or not this byte vector ends with a part of the `pattern`.
     * NOTE: if this byte vector ends with `pattern` perfectly, it must end with n-1 or
     * less bytes
     * @param pattern ByteVector to look for at the end of this byte vector
     */
    public endsWithPartialMatch(pattern: ByteVector): number {
        Guards.truthy(pattern, "pattern");

        if (pattern.length > this.length) {
            return -1;
        }

        const startIndex = this.length - pattern.length;

        // Try to match the last n-1bytes from the vector (where n is the pattern size)
        // continue trying to match n-2, n-3...1 bytes
        for (let i = 1; i < pattern.length; i++) {
            if (this.containsAt(pattern, startIndex + i, 0, pattern.length - i)) {
                return startIndex + i;
            }
        }

        return -1;
    }

    /**
     * Searches this instance for the `pattern`. Returns the index of the first instance
     * of the pattern, or `-1` if it was not found. Providing a `byteAlign` requires the
     * pattern to appear at an index that is a multiple of the byteAlign parameter.
     * Example: searching "abcd" for "ab" with byteAlign 1 will return 0. Searching "abcd" for
     * "ab" with byteAlign 2 will return 1. Searching "00ab" for "ab" with byteAlign 2 will return
     * 2. Searching "0abc" with byteAlign 2 will return -1.
     * @param pattern Pattern of bytes to search this instance for
     * @param offset Optional, offset into this instance to start searching
     * @param byteAlign Optional, byte alignment the pattern much align to
     */
    public find(pattern: ByteVector, offset: number = 0, byteAlign: number = 1): number {
        Guards.truthy(pattern, "pattern");
        Guards.uint(offset, "offset");
        Guards.uint(byteAlign, "byteAlign");
        Guards.greaterThanInclusive(byteAlign, 1, "byteAlign");

        if (pattern.length > this.length - offset) {
            return -1;
        }

        // Let's go ahead and special case a pattern of size one since that' common and easy to make fast
        if (pattern.length === 1) {
            const p = pattern._data[0];
            for (let i = offset; i < this.length; i += byteAlign) {
                if (this._data[i] === p) {
                    return i;
                }
            }
            return -1;
        }

        // Non-special cases
        const lastOccurrence = new Int32Array(256);
        lastOccurrence.fill(pattern.length);

        for (let i = 0; i < pattern.length - 1; ++i) {
            lastOccurrence[pattern._data[i]] = pattern.length - i - 1;
        }

        for (let i = pattern.length - 1 + offset; i < this.length; i += lastOccurrence[this._data[i]]) {
            let iBuffer = i;
            let iPattern = pattern.length - 1;

            while (iPattern >= 0 && this._data[iBuffer] === pattern._data[iPattern]) {
                --iBuffer;
                --iPattern;
            }

            if (iPattern === -1 && (iBuffer + 1 - offset) % byteAlign === 0) {
                return iBuffer + 1;
            }
        }

        return -1;
    }

    /**
     * Gets the byte at the given `index`
     * @param index Index into the byte vector to return
     */
    public get(index: number): number {
        Guards.uint(index, "index");
        Guards.lessThanInclusive(index, this.length - 1, "index");
        return this._data[index];
    }

    /**
     * Gets the index of the first occurrence of the specified value.
     * @param item A byte to find within the current instance.
     * @returns An integer containing the first index at which the value was found, or -1 if it
     *          was not found/
     */
    public indexOf(item: number): number {
        return this._data.indexOf(item);
    }

    /**
     * Inserts a single byte at the given index of this {@link ByteVector}, increasing the length of
     * the ByteVector by one.
     * @param index Index into this ByteVector at which the value will be inserted.
     * @param byte Value to insert into the ByteVector. Must be a positive integer <=0xFF
     */
    public insertByte(index: number, byte: number): void {
        this.throwIfReadOnly();
        Guards.uint(index, "index");
        Guards.lessThanInclusive(index, this.length, "index");
        Guards.byte(byte, "byte");

        const oldData = this._data;
        this._data = new Uint8Array(oldData.length + 1);

        if (index > 0) {
            this._data.set(oldData.subarray(0, index), 0);
        }
        this._data[index] = byte;
        if (index < oldData.length) {
            this._data.set(oldData.subarray(index), index + 1);
        }
    }

    /**
     * Inserts an array of bytes into this {@link ByteVector} at the given index, increasing the
     * length of this ByteVector by the length of the byte array.
     * @param index Index into this ByteVector at which the bytes will be inserted.
     * @param other Array of bytes to insert into the ByteVector.
     */
    public insertByteArray(index: number, other: Uint8Array): void {
        this.throwIfReadOnly();
        Guards.uint(index, "index");
        Guards.lessThanInclusive(index, this.length, "index");
        Guards.truthy(other, "other");

        if (other.length === 0 ) {
            return;
        }

        const oldData = this._data;
        this._data = new Uint8Array(oldData.length + other.length);

        if (index > 0) {
            this._data.set(oldData.subarray(0, index), 0);
        }
        this._data.set(other, index);
        if (index < oldData.length) {
            this._data.set(oldData.subarray(index), index + other.length);
        }
    }

    /**
     * Inserts another ByteVector into this {@link ByteVector} at the given index, increasing the
     * length of this ByteVector by the length of the ByteVector.
     * @param index Index into this ByteVector at which the ByteVector will be inserted.
     * @param other ByteVector to insert into this ByteVector.
     */
    public insertByteVector(index: number, other: ByteVector): void {
        Guards.truthy(other, "other");
        this.insertByteArray(index, other._data);
    }

    /**
     * Returns a subarray of the current instance. This operation returns a new instance and does
     * not alter the current instance.
     * @param startIndex Index into the array to begin
     * @param length Number of elements from the array to include. If omitted, defaults to the
     *     remainder of the array
     */
    public mid(startIndex: number, length: number = this._data.length - startIndex): ByteVector {
        Guards.uint(startIndex, "startIndex");
        Guards.uint(length, "length");

        if (length === 0) {
            return ByteVector.fromSize(0);
        }

        Guards.lessThanInclusive(startIndex, this.length - 1, "startIndex");
        Guards.lessThanInclusive(length, this.length - startIndex, "length");

        return ByteVector.fromByteArray(this._data.subarray(startIndex, startIndex + length));
    }

    /**
     * Removes a single byte from this {@ByteVector}
     * @param index Index that will be removed from the ByteVector
     */
    public removeAtIndex(index: number) {
        this.throwIfReadOnly();
        Guards.uint(index, "index");
        Guards.lessThanInclusive(index, this.length - 1, "index");

        const oldData = this._data;
        this._data = new Uint8Array(oldData.length - 1);
        if (index > 0) {
            this._data.set(oldData.subarray(0, index), 0);
        }
        if (index < oldData.length) {
            this._data.set(oldData.subarray(index + 1), index);
        }
    }

    /**
     * Removes a range of bytes from this {@ByteVector}
     * @param index Index into this ByteVector where the range to remove begins
     * @param count Number of bytes to remove from this ByteVector
     */
    public removeRange(index: number, count: number) {
        this.throwIfReadOnly();
        Guards.uint(index, "index");
        Guards.lessThanInclusive(index, this.length - 1, "index");
        Guards.uint(count, "count");

        if (index + count > this.length) {
            count = this.length - index;
        }

        const oldData = this._data;
        this._data = new Uint8Array(oldData.length - count);
        if (index > 0) {
            this._data.set(oldData.subarray(0, index), 0);
        }
        if (index < oldData.length) {
            this._data.set(oldData.subarray(index + count), index);
        }
    }

    /**
     * Resizes this instance to the length specified in `size`. If the desired size is
     * longer than the current length, it will be filled with the byte value in
     * `padding`. If the desired size is shorter than the current length, bytes will be
     * removed.
     * @param size Length of the byte vector after resizing. Must be unsigned 32-bit integer
     * @param padding Byte to fill any excess space created after resizing
     */
    public resize(size: number, padding: number = 0x0): ByteVector {
        this.throwIfReadOnly();
        Guards.uint(size, "size");
        Guards.byte(padding, "padding");

        if (this.length > size) {
            this.removeRange(size, this.length - size);
        } else if (this.length < size) {
            const oldData = this._data;
            this._data = new Uint8Array(size);
            this._data.set(oldData);
            this._data.fill(padding, oldData.length);
        }
        // Do nothing on same size

        return this;
    }

    /**
     * Finds a byte vector by searching from the end of this instance and working towards the
     * beginning of this instance. Returns the index of the first instance of the pattern, or `-1`
     * if it was not found. Providing a `byteAlign` requires the pattern to appear at an
     * index that is a multiple of the byteAlign parameter.
     * Example: searching "abcd" for "ab" with byteAlign 1 will return 0. Searching "abcd" for
     * "ab" with byteAlign 2 will return 1. Searching "00ab" for "ab" with byteAlign 2 will return
     * 2. Searching "0abc" with byteAlign 2 will return -1.
     * @param pattern Pattern of bytes to search this instance for
     * @param offset Optional, offset into this instance to start searching
     * @param byteAlign Optional, byte alignment the pattern much align to
     */
    public rFind(pattern: ByteVector, offset: number = 0, byteAlign: number = 1): number {
        Guards.truthy(pattern, "pattern");
        Guards.uint(offset, "offset");
        Guards.uint(byteAlign, "byteAlign");
        Guards.greaterThanInclusive(byteAlign, 1, "byteAlign");

        if (pattern.length === 0 || pattern.length > this.length - offset) {
            return -1;
        }

        // Let's go ahead and special case a pattern of size one since that' common and easy to make fast
        if (pattern.length === 1) {
            const p = pattern._data[0];
            for (let i = this.length - offset - 1; i >= 0; i -= byteAlign) {
                if (this._data[i] === p) {
                    return i;
                }
            }
        }

        // Non-special cases
        const firstOccurrence = new Int32Array(256);
        firstOccurrence.fill(pattern.length);

        for (let i = pattern.length - 1; i > 0; --i) {
            firstOccurrence[pattern.get(i)] = i;
        }

        for (let i = this.length - offset - pattern.length; i >= 0; i -= firstOccurrence[this.get(i)]) {
            if ((offset - i) % byteAlign === 0 && this.containsAt(pattern, i)) {
                return i;
            }
        }

        return -1;
    }

    /**
     * Sets the value at a specified index
     * @param index Index to set the value of
     * @param value Value to set at the index. Must be a valid integer betweenInclusive 0x0 and 0xff
     */
    public set(index: number, value: number): void {
        this.throwIfReadOnly();
        Guards.uint(index, "index");
        Guards.lessThanInclusive(index, this.length, "index");
        Guards.byte(value, "value");
        this._data[index] = value;
    }

    /**
     * Splits this byte vector into a list of byte vectors using a separator
     * @param separator Object to use to split this byte vector
     * @param byteAlign Byte align to use when splitting. in order to split when a pattern is
     *     encountered, the index at which it is found must be divisible by this value.
     * @param max Maximum number of objects to return or 0 to not limit the number. If that number
     *     is reached, the last value will contain the remainder of the file even if it contains
     *     more instances of `separator`.
     * @returns ByteVector[] The split contents of the current instance
     */
    public split(separator: ByteVector, byteAlign: number = 1, max: number = 0): ByteVector[] {
        Guards.truthy(separator, "separator");
        Guards.uint(byteAlign, "byteAlign");
        Guards.greaterThanInclusive(byteAlign, 1, "byteAlign");
        Guards.uint(max, "max");

        const list: ByteVector[] = [];
        let previousOffset = 0;

        for (
            let offset = this.find(separator, 0, byteAlign);
            offset !== -1 && (max < 1 || max > list.length + 1);
            offset = this.find(separator, offset + separator.length, byteAlign)
        ) {
            list.push(this.mid(previousOffset, offset - previousOffset));
            previousOffset = offset + separator.length;
        }

        if (previousOffset < this.length) {
            list.push(this.mid(previousOffset, this.length - previousOffset));
        }

        return list;
    }

    /**
     * Checks whether or not a pattern appears at the beginning of the current instance.
     * @param pattern ByteVector containing the pattern to check for in the current instance.
     * @returns `true` if the pattern was found at the beginning of the current instance, `false`
     *     otherwise.
     */
    public startsWith(pattern: ByteVector) {
        return this.containsAt(pattern, 0);
    }

    // #endregion

    // #region Conversions

    /**
     * Converts the first eight bytes of the current instance to a double-precision floating-point
     * value.
     * @param mostSignificantByteFirst If `true` the most significant byte appears first (big
     *        endian format).
     * @throws Error If there are less than eight bytes in the current instance.
     * @returns A double value containing the value read from the current instance.
     */
    public toDouble(mostSignificantByteFirst: boolean = true): number {
        // NOTE: This is the behavior from the .NET implementation, due to BitConverter behavior
        if (this.length < 8) {
            throw new Error("Invalid operation: Cannot convert a byte vector of <8 bytes to double");
        }
        const array = this.getSizedArray(8, mostSignificantByteFirst);
        const dv = new DataView(array.buffer);
        return dv.getFloat64(0);
    }

    /**
     * Converts the first four bytes of the current instance to a single-precision floating-point
     * value.
     * @param mostSignificantByteFirst If `true` the most significant byte appears first (big
     *        endian format).
     * @throws Error If there are less than four bytes in the current instance
     * @returns A float value containing the value read from the current instance.
     */
    public toFloat(mostSignificantByteFirst: boolean = true): number {
        // NOTE: This is the behavior from the .NET implementation, due to BitConverter behavior
        if (this.length < 4) {
            throw new Error("Invalid operation: Cannot convert a byte vector of <4 bytes to float");
        }
        const dv = new DataView(this.getSizedArray(4, mostSignificantByteFirst).buffer);
        return dv.getFloat32(0);
    }

    /**
     * Converts the first four bytes of the current instance to a signed integer. If the current
     * instance is less than four bytes, the most significant bytes will be filled with 0x00.
     * @param mostSignificantByteFirst If `true` the most significant byte appears first (big
     *        endian format)
     * @returns A signed integer value containing the value read from the current instance
     */
    public toInt(mostSignificantByteFirst: boolean = true): number {
        const dv = new DataView(this.getSizedArray(4, mostSignificantByteFirst).buffer);
        return dv.getInt32(0);
    }

    /**
     * Converts the first eight bytes of the current instance to a signed long. If the current
     * instance is less than eight bytes, the most significant bytes will be filled with 0x00.
     * @param mostSignificantByteFirst If `true` the most significant byte appears first (big
     *        endian format)
     * @returns A signed long value containing the value read from the current instance,
     *          represented as a BigInt due to JavaScript's 32-bit integer limitation
     */
    public toLong(mostSignificantByteFirst: boolean = true): BigInt.BigInteger {
        // The theory here is to get the unsigned value first, then if the number is negative, we
        // we calculate the two's complement and return that * -1
        const uLong = this.toULong(mostSignificantByteFirst);
        const highestOrderBit = BigInt("8000000000000000", 16);

        if (uLong.and(highestOrderBit).isZero()) {
            // Number is positive, no need to calculate two's complement
            return uLong;
        }

        // Number is negative, need to calculate two's complement
        const allBits = BigInt("FFFFFFFFFFFFFFFF", 16);
        return uLong.xor(allBits).add(1).and(allBits).times(-1);
    }

    /**
     * Converts the first two bytes of the current instance to a signed short. If the current
     * instance is less than two bytes, the most significant bytes will be filled with 0x00.
     * @param mostSignificantByteFirst If `true` the most significant byte appears first (big
     *        endian format)
     * @returns A signed short value containing the value read from the current instance
     */
    public toShort(mostSignificantByteFirst: boolean = true): number {
        const dv = new DataView(this.getSizedArray(2, mostSignificantByteFirst).buffer);
        return dv.getInt16(0);
    }

    /**
     * Converts a portion of the current instance to a string using a specified encoding
     * @param count Integer value specifying the number of *bytes* to convert.
     * @param type Value indicating the encoding to use when converting to a string.
     * @param offset Value specifying the index into the current instance at which to start
     *        converting.
     * @returns string String containing the converted bytes
     */
    public toString(count: number = this.length, type: StringType = StringType.UTF8, offset: number = 0): string {
        if (!Number.isInteger(offset) || offset < 0 || offset > this.length) {
            throw new Error("Argument out of range exception: offset is invalid");
        }
        if (!Number.isInteger(count) || count < 0 || count + offset > this.length) {
            throw new Error("Argument out of range exception: count is invalid");
        }

        const bom = type === StringType.UTF16 && this.length - offset > 1 ? this.mid(offset, 2) : null;
        const buffer = AB2B(this.mid(offset, count)._data.buffer);
        return ByteVector.getIConvEncoding(type, bom).decode(buffer);

        // NOTE: Original .NET implementation had explicit BOM stripping, which is unnecessary when
        //       we use IConv.
    }

    /**
     * Converts the current instance into an array of strings starting at the specified offset and
     * using the specified encoding, assuming the values are `null` separated and limiting it to a
     * specified number of items.
     * @param type A {@link StringType} value indicating the encoding to use when converting
     * @param offset Value specifying the index into the current instance at which to start
     *        converting.
     * @param count Value specifying a limit to the number of strings to create. Once the limit has
     *        been reached, the last string will be filled by the remainder of the data
     * @returns string[] Array of strings containing the converted text.
     * @description I'm not actually sure if this works as defined, but it behaves the same as the
     *       original .NET implementation, so that's good enough for now.
     */
    public toStrings(type: StringType, offset: number, count: number = Number.MAX_SAFE_INTEGER) {
        if (!Number.isInteger(offset) || offset < 0 || offset > this.length) {
            throw new Error("Argument out of range exception: offset is invalid");
        }
        if (!Number.isInteger(count) || count < 0) {
            throw new Error("Argument out of range exception: count is invalid");
        }

        const chunk = 0;
        let position = offset;

        const list: string[] = [];
        const separator = ByteVector.getTextDelimiter(type);
        const align = separator.length;

        while (chunk < count && position < this.length) {
            const start = position;
            if (chunk + 1 === count) {
                position = offset + count;
            } else {
                position = this.find(separator, start, align);
                if (position < 0) {
                    position = this.length;
                }
            }

            const length = position - start;

            if (length === 0) {
                list.push("");
            } else {
                list.push(this.toString(length, type, start));
            }

            position += align;
        }

        return list;
    }

    /**
     * Converts the first four bytes of the current instance to an unsigned integer. If the current
     * instance is less than four bytes, the most significant bytes will be filled with 0x00.
     * @param mostSignificantByteFirst If `true` the most significant byte appears first (big
     *        endian format)
     * @returns An unsigned integer value containing the value read from the current instance
     */
    public toUInt(mostSignificantByteFirst: boolean = true): number {
        const dv = new DataView(this.getSizedArray(4, mostSignificantByteFirst).buffer);
        return dv.getUint32(0);
    }

    /**
     * Converts the first eight bytes of the current instance to an unsigned long. If the current
     * instance is less than eight bytes, the most significant bytes will be filled with 0x00.
     * @param mostSignificantByteFirst If `true` the most significant byte appears first (big
     *        endian format)
     * @returns An unsigned short value containing the value read from the current instance,
     *          represented as a BigInt due to JavaScript's 32-bit integer limitation
     */
    public toULong(mostSignificantByteFirst: boolean = true): BigInt.BigInteger {
        const sizedArray = this.getSizedArray(8, mostSignificantByteFirst);

        // Convert the bytes into a string first
        let str = "";
        for (const element of sizedArray) {
            str += element.toString(16).padStart(2, "0");
        }
        return BigInt(str, 16);
    }

    /**
     * Converts the first two bytes of the current instance to an unsigned short. If the current
     * instance is less than two bytes, the most significant bytes will be filled with 0x00.
     * @param mostSignificantByteFirst If `true` the most significant byte appears first (big
     *        endian format)
     * @returns An unsigned short value containing the value read from the current instance
     */
    public toUShort(mostSignificantByteFirst: boolean = true): number {
        const dv = new DataView(this.getSizedArray(2, mostSignificantByteFirst).buffer);
        return dv.getUint16(0);
    }

    // #endregion

    // #region Operator-Like Methods

    /**
     * Creates a new {@link ByteVector} that contains the contents of `first` concatenated
     * with `second`. This operation can be thought of as `first + second`. Note: Regardless
     * of the value of {@link ByteVector.isReadOnly}, the created ByteVector will always be
     * read/write.
     * @param first ByteVector to which `second` will be added
     * @param second ByteVector which will be added to `first`
     */
    public static add(first: ByteVector, second: ByteVector): ByteVector {
        const sum = ByteVector.fromByteVector(first);   // Will throw on null/undefined
        sum.addByteVector(second);                      // Will throw on null/undefined
        return sum;
    }

    /**
     * Returns `true` if the contents of the two {@link ByteVector}s are identical, returns `false`
     * otherwise
     * @param first ByteVector to compare with `second`
     * @param second ByteVector to compare with `first`
     */
    public static equal(first: ByteVector, second: ByteVector): boolean {
        const fNull = !first;
        const sNull = !second;
        if (fNull && sNull) {
            // Since (f|s)null could be true with `undefined` OR `null`, we'll just let === decide it for us
            return first === second;
        }

        if (fNull || sNull) {
            // If only one is null/undefined, then they are not equal
            return false;
        }

        return first.compareTo(second) === 0;
    }

    /**
     * Returns `false` if the contents of the two {@link ByteVector}s are identical, returns `true`
     * otherwise
     * @param first ByteVector to compare with `second`
     * @param second ByteVector to compare with `first`
     */
    public static notEqual(first: ByteVector, second: ByteVector): boolean {
        return !ByteVector.equal(first, second);
    }

    /**
     * Returns `true` if `first` is greater than `second`. This is true if
     * `first` is longer than `second` or if the first element in `first`
     * that is different than the element at the same position in `second` is greater than.
     * Returns `false` if the two {@link ByteVector}s are identical.
     * @param first ByteVector to compare with `second`
     * @param second ByteVector to compare with `first`
     */
    public static greaterThan(first: ByteVector, second: ByteVector): boolean {
        if (!first) {
            throw new Error("Argument null exception: first is null");
        }
        if (!second) {
            throw new Error("Argument null exception: second is null");
        }

        return first.compareTo(second) > 0;
    }

    /**
     * Returns `true` if `first` is greater than `second`. This is true if
     * `first` is longer than `second` or if the first element in `first`
     * that is different than the element at the same position in `second` is greater than.
     * Returns `true` if the two {@link ByteVector}s are identical.
     * @param first ByteVector to compare with `second`
     * @param second ByteVector to compare with `first`
     */
    public static greaterThanEqual(first: ByteVector, second: ByteVector): boolean {
        if (!first) {
            throw new Error("Argument null exception: first is null");
        }
        if (!second) {
            throw new Error("Argument null exception: second is null");
        }

        return first.compareTo(second) >= 0;
    }

    /**
     * Returns `true` if `first` is less than `second`. This is true if
     * `first` is shorter than `second` or if the first element in `first`
     * that is different than the element at the same position in `second` is less than.
     * Returns `false` if the two {@link ByteVector}s are identical.
     * @param first ByteVector to compare with `second`
     * @param second ByteVector to compare with `first`
     */
    public static lessThan(first: ByteVector, second: ByteVector): boolean {
        if (!first) {
            throw new Error("Argument null exception: first is null");
        }
        if (!second) {
            throw new Error("Argument null exception: second is null");
        }

        return first.compareTo(second) < 0;
    }

    /**
     * Returns `true` if `first` is less than `second`. This is true if
     * `first` is shorter than `second` or if the first element in `first`
     * that is different than the element at the same position in `second` is less than.
     * Returns `true` if the two {@link ByteVector}s are identical.
     * @param first ByteVector to compare with `second`
     * @param second ByteVector to compare with `first`
     */
    public static lessThanEqual(first: ByteVector, second: ByteVector): boolean {
        if (!first) {
            throw new Error("Argument null exception: first is null");
        }
        if (!second) {
            throw new Error("Argument null exception: second is null");
        }

        return first.compareTo(second) <= 0;
    }

    // #endregion

    // #region Private Helpers

    private static getByteVectorFromInteger(
        value: number,
        signed: boolean,
        count: number,
        mostSignificantByteFirst: boolean,
        isReadOnly: boolean
    ): ByteVector {
        if (!Number.isInteger(value) || !Number.isSafeInteger(value)) {
            throw new Error("Argument out of range: value is not a valid integer");
        }

        // Look for overflows
        if (signed && (value > ByteVector._maxInts[count].max || value < ByteVector._maxInts[count].min)) {
            throw new Error(`Argument out of range: value overflows a signed ${count} byte integer`);
        }
        if (!signed && (value > ByteVector._maxInts[count].mask || value < 0)) {
            throw new Error(`Argument out of range: value overflows an unsigned ${count} byte integer`);
        }

        const bytes = new Uint8Array(count);
        for (let i = 0; i < count; i++) {
            const offset = mostSignificantByteFirst ? count - i - 1 : i;
            bytes[offset] = (value >> (i * 8) & 0xFF);
        }

        return ByteVector.fromByteArray(bytes, undefined, isReadOnly);
    }

    private static getIConvEncoding(type: StringType, bom: ByteVector): IConvEncoding {
        switch (type) {
            case StringType.UTF16:
                // If we have a BOM, return the appropriate encoding.  Otherwise, assume we're
                // reading from a string that was already identified. In that case, we'll use
                // the last used encoding.
                if (bom) {
                    if (bom.get(0) === 0xFF && bom.get(1) === 0xFE) {
                        ByteVector._lastUtf16IConvFunc = new IConvEncoding("utf16-le");
                    } else if ( bom.get(0) === 0xFE && bom.get(1) === 0xFF) {
                        ByteVector._lastUtf16IConvFunc = new IConvEncoding("utf16-be");
                    }
                }
                return ByteVector._lastUtf16IConvFunc;
            case StringType.UTF16BE:
                return new IConvEncoding("utf16-be");
            case StringType.UTF8:
                return new IConvEncoding("utf8");
            case StringType.UTF16LE:
                return new IConvEncoding("utf16-le");
        }

        // NOTE: The original .NET implementation has the notion of "broken" latin behavior that
        //       uses Encoding.Default. I have removed it in this port because 1) this behavior is
        //       not used anywhere in the library, 2) Encoding.Default could be anything depending
        //       on the machine's region, 3) in .NET Core this is always UTF8.
        //       If it turns out we need support for other non unicode encodings, we'll want to
        //       revisit this.
        return new IConvEncoding("latin1");
    }

    private getSizedArray(size: number, mostSignificantByteFirst: boolean): Uint8Array {
        const last = this.length > size ? size - 1 : this.length - 1;
        const pad = size - (last + 1);

        const output = new Uint8Array(size);
        for (let i = 0; i <= last; i++) {
            const outIndex = pad + (mostSignificantByteFirst ? i : last - i);
            output[outIndex] = this._data[i];
        }

        return output;
    }

    private throwIfReadOnly() {
        if (this._isReadOnly) {
            throw new Error("Not supported: Cannot edit readonly byte vectors");
        }
    }

    // #endregion
}<|MERGE_RESOLUTION|>--- conflicted
+++ resolved
@@ -637,13 +637,8 @@
     }
 
     /**
-<<<<<<< HEAD
      * Adds a single byte to the end of the {@link ByteVector}
-     * @param byte Value to add to the end of the ByteVector. Must be positive integer <=0xFF.
-=======
-     * Adds a single byte to the end of the {@see ByteVector}
      * @param byte Value to add to the end of the ByteVector. Must be positive 8-bit integer.
->>>>>>> ac8ac1ca
      */
     public addByte(byte: number): void {
         this.throwIfReadOnly();
