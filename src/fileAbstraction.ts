--- conflicted
+++ resolved
@@ -52,11 +52,7 @@
     /**
      * Constructs and initializes a new instance from a specified path in the local file system
      * @param path Path of the file to use in the new instance
-<<<<<<< HEAD
-     * @throws Error Thrown if `path` is falsey
-=======
-     * @throws Error Thrown if {@param path} is falsy
->>>>>>> ac8ac1ca
+     * @throws Error Thrown if `path` is falsy
      */
     public constructor(path: string) {
         Guards.truthy(path, "path");
