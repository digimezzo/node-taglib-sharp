import * as Chai from "chai";
import * as ChaiAsPromised from "chai-as-promised";
import * as TypeMoq from "typemoq";
import TestFile from "../utilities/testFile";
import Testers from "../utilities/testers";
import {suite, test} from "mocha-typescript";

import MpegAudioHeader from "../../src/mpeg/mpegAudioHeader";
import VbriHeader from "../../src/mpeg/vbriHeader";
import XingHeader from "../../src/mpeg/xingHeader";
import {ByteVector} from "../../src/byteVector";
import {File} from "../../src/file";
import {MediaTypes} from "../../src/iCodec";
import {ChannelMode, MpegVersion} from "../../src/mpeg/mpegEnums";

// Setup chai
Chai.use(ChaiAsPromised);
const assert = Chai.assert;

@suite class MpegAudioHeader_ConstructorTests {
    private mockFile = TypeMoq.Mock.ofType<File>().object;

    @test
    public unknownHeader() {
        // Act
        const header = MpegAudioHeader.Unknown;

        // Assert
        this.assertHeader(
            header,
            0,
            2,
            0,
            1,
            11025,
            ChannelMode.Stereo,
            "MPEG Version 2.5 Audio, Layer 1",
            0,
            false,
            false,
            false,
            true,
            MediaTypes.Audio,
            MpegVersion.Version25
        );
        assert.strictEqual(header.vbriHeader, VbriHeader.unknown);
        assert.strictEqual(header.xingHeader, XingHeader.unknown);
    }

    @test
    public fromInfo_invalidArguments() {
        // Act/Assert
<<<<<<< HEAD
        assert.throws(() => {
            MpegAudioHeader.fromInfo(
                -1,
                123,
                XingHeader.unknown,
                VbriHeader.unknown
            );
        });
        assert.throws(() => {
            MpegAudioHeader.fromInfo(
                1.23,
                123,
                XingHeader.unknown,
                VbriHeader.unknown
            );
        });
        assert.throws(() => {
            MpegAudioHeader.fromInfo(
                Number.MAX_SAFE_INTEGER + 1,
                123,
                XingHeader.unknown,
                VbriHeader.unknown
            );
        });
        assert.throws(() => {
            MpegAudioHeader.fromInfo(
                123,
                -1,
                XingHeader.unknown,
                VbriHeader.unknown
            );
        });
        assert.throws(() => {
            MpegAudioHeader.fromInfo(
                123,
                1.23,
                XingHeader.unknown,
                VbriHeader.unknown
            );
        });
        assert.throws(() => {
            MpegAudioHeader.fromInfo(
                123,
                Number.MAX_SAFE_INTEGER + 1,
                XingHeader.unknown,
                VbriHeader.unknown
            );
        });
        assert.throws(() => {MpegAudioHeader.fromInfo(123, 123, undefined, VbriHeader.unknown); });
        assert.throws(() => {MpegAudioHeader.fromInfo(123, 123, null, VbriHeader.unknown); });
        assert.throws(() => {MpegAudioHeader.fromInfo(123, 123, XingHeader.unknown, undefined); });
        assert.throws(() => {MpegAudioHeader.fromInfo(123, -1, XingHeader.unknown, null); });
=======
        Testers.testUint((v: number) => { AudioHeader.fromInfo(v, 123, XingHeader.unknown, VbriHeader.unknown); });
        Testers.testUint((v: number) => { AudioHeader.fromInfo(123, v, XingHeader.unknown, VbriHeader.unknown); });
        Testers.testTruthy((v: XingHeader) => { AudioHeader.fromInfo(123, 123, v, VbriHeader.unknown); });
        Testers.testTruthy((v: VbriHeader) => { AudioHeader.fromInfo(123, 123, XingHeader.unknown, v); });
>>>>>>> 41817bad
    }

    @test
    public fromInfo_validArguments() {
        // Act
        const header = MpegAudioHeader.fromInfo(0, 0, XingHeader.unknown, VbriHeader.unknown);

        // Assert
        this.assertHeader(
            header,
            0,
            2,
            0,
            1,
            11025,
            ChannelMode.Stereo,
            "MPEG Version 2.5 Audio, Layer 1",
            0,
            false,
            false,
            false,
            true,
            MediaTypes.Audio,
            MpegVersion.Version25
        );
        assert.strictEqual(header.vbriHeader, VbriHeader.unknown);
        assert.strictEqual(header.xingHeader, XingHeader.unknown);
    }

    @test
    public fromData_invalidArguments() {
        // Arrange
        const data = ByteVector.empty();

        // Act / Assert
<<<<<<< HEAD
        assert.throws(() => { MpegAudioHeader.fromData(undefined, this.mockFile, 1); });
        assert.throws(() => { MpegAudioHeader.fromData(null, this.mockFile, 1); });
        assert.throws(() => { MpegAudioHeader.fromData(data, undefined, 1); });
        assert.throws(() => { MpegAudioHeader.fromData(data, null, 1); });
        assert.throws(() => { MpegAudioHeader.fromData(data, this.mockFile, -1); });
        assert.throws(() => { MpegAudioHeader.fromData(data, this.mockFile, 1.23); });
        assert.throws(() => { MpegAudioHeader.fromData(data, this.mockFile, Number.MAX_SAFE_INTEGER + 1); });
=======
        Testers.testTruthy((v: ByteVector) => { AudioHeader.fromData(v, this.mockFile, 1); });
        Testers.testTruthy((v: File) => { AudioHeader.fromData(data, v, 1); });
        Testers.testUint((v: number) => { AudioHeader.fromData(data, this.mockFile, v); });
>>>>>>> 41817bad
    }

    @test
    public fromData_headerTooShort() {
        // Arrange
        const data = ByteVector.fromSize(2);

        // Act / Assert
        assert.throws(() => { MpegAudioHeader.fromData(data, this.mockFile, 1); });
    }

    @test
    public fromData_headerDoesNotStartWithSyncByte() {
        // Arrange
        const data = ByteVector.fromSize(4);
        data.set(0, 0xEE);

        // Act / Assert
        assert.throws(() => { MpegAudioHeader.fromData(data, this.mockFile, 1); });
    }

    @test
    public fromData_secondByteDoesNotMatchMpegSync() {
        // Arrange
        const data1 = ByteVector.fromSize(4);
        data1.set(0, 0xFF);
        data1.set(1, 0x10);
        const data2 = ByteVector.fromSize(4);
        data2.set(0, 0xFF);
        data2.set(1, 0xE8);

        // Act / Assert
        assert.throws(() => { MpegAudioHeader.fromData(data1, this.mockFile, 1); });
        assert.throws(() => { MpegAudioHeader.fromData(data2, this.mockFile, 1); });
    }

    @test
    public fromData_invalidBitrate() {
        // Arrange
        const data = ByteVector.fromSize(4);
        data.set(0, 0xFF);
        data.set(1, 0xF2);
        data.set(2, 0xF0);

        // Act / Assert
        assert.throws(() => { MpegAudioHeader.fromData(data, this.mockFile, 1); });
    }

    @test
    public fromData_invalidSampleRate() {
        // Arrange
        const data = ByteVector.fromSize(4);
        data.set(0, 0xFF);
        data.set(1, 0xF2);
        data.set(2, 0xEC);

        // Act / Assert
        assert.throws(() => { MpegAudioHeader.fromData(data, this.mockFile, 1); });
    }

    @test
    public fromData_noVbrheaders() {
        // Arrange - MPEG2, Layer2, 64kbps, 22050kHz - padded
        const data = ByteVector.fromUInt(0xFFF48200, true);
        data.addByteVector(ByteVector.fromSize(100));
        const mockFile = TestFile.getFile(data);

        // Act
        const header = MpegAudioHeader.fromData(data, mockFile, 0);

        // Assert
        this.assertHeader(
            header,
            64,
            2,
            418,
            2,
            22050,
            ChannelMode.Stereo,
            "MPEG Version 2 Audio, Layer 2",
            0,
            false,
            false,
            true,
            true,
            MediaTypes.Audio,
            MpegVersion.Version2
        );
        assert.strictEqual(header.xingHeader, XingHeader.unknown);
        assert.strictEqual(header.vbriHeader, VbriHeader.unknown);
    }

    @test
    public fromData_hasXingHeader() {
        // Arrange - MPEG1, Layer1, 256kbps (via flags), 44100kHz, Stereo, not padded
        const mpegFlags = ByteVector.fromUInt(0xFFFE8000, true);
        const data = ByteVector.concatenate(
            ByteVector.fromSize(1),
            mpegFlags,
            ByteVector.fromSize(32),
            ByteVector.concatenate(
                XingHeader.fileIdentifier,
                0x00, 0x00, 0x00, 0x03,
                ByteVector.fromUInt(12),
                ByteVector.fromUInt(23)
            ) // Calculates to 2kbps via Xing header
        );
        const mockFile = TestFile.getFile(data);

        // Act
        const header = MpegAudioHeader.fromData(mpegFlags, mockFile, 1);

        // Assert
        this.assertHeader(
            header,
            2,
            2,
            2,
            1,
            44100,
            ChannelMode.Stereo,
            "MPEG Version 1 Audio, Layer 1 VBR",
            104.4,
            false,
            false,
            false,
            true,
            MediaTypes.Audio,
            MpegVersion.Version1
        );
        assert.isOk(header.xingHeader);
        assert.notEqual(header.xingHeader, XingHeader.unknown);
        assert.strictEqual(header.xingHeader.totalFrames, 12);
        assert.strictEqual(header.xingHeader.totalSize, 23);
        assert.isTrue(header.xingHeader.isPresent);

        assert.strictEqual(header.vbriHeader, VbriHeader.unknown);
    }

    @test
    public fromData_hasVbriHeader() {
        // Arrange - MPEG1, Layer1, 256kbps (via flags), 44100kHz, Stereo, not padded
        const mpegFlags = ByteVector.fromUInt(0xFFFE8000, true);
        const data = ByteVector.concatenate(
            ByteVector.fromSize(1),
            mpegFlags,
            ByteVector.fromSize(32),
            ByteVector.concatenate(
                VbriHeader.fileIdentifier,
                ByteVector.fromSize(6),
                ByteVector.fromUInt(234),
                ByteVector.fromUInt(123),
                ByteVector.fromSize(6)
            )
        );
        const mockFile = TestFile.getFile(data);

        // Act
        const header = MpegAudioHeader.fromData(mpegFlags, mockFile, 1);

        // Assert
        this.assertHeader(
            header,
            2,
            2,
            2,
            1,
            44100,
            ChannelMode.Stereo,
            "MPEG Version 1 Audio, Layer 1 VBR",
            1000,
            false,
            false,
            false,
            true,
            MediaTypes.Audio,
            MpegVersion.Version1
        );
        assert.isOk(header.vbriHeader);
        assert.notEqual(header.vbriHeader, VbriHeader.unknown);
        assert.strictEqual(header.vbriHeader.totalFrames, 123);
        assert.strictEqual(header.vbriHeader.totalSize, 234);
        assert.isTrue(header.vbriHeader.isPresent);

        assert.strictEqual(header.xingHeader, XingHeader.unknown);
    }

    private assertHeader(
        header: MpegAudioHeader,
        bitrate: number,
        channels: number,
        frameLength: number,
        layer: number,
        sampleRate: number,
        channelMode: ChannelMode,
        description: string,
        duration: number,
        isCopyrighted: boolean,
        isOriginal: boolean,
        isPadded: boolean,
        isProtected: boolean,
        mediaTypes: MediaTypes,
        version: MpegVersion
    ) {
        assert.ok(header);

        assert.strictEqual(header.audioBitrate, bitrate);
        assert.strictEqual(header.audioChannels, channels);
        assert.strictEqual(header.audioFrameLength, frameLength);
        assert.strictEqual(header.audioLayer, layer);
        assert.strictEqual(header.audioSampleRate, sampleRate);
        assert.strictEqual(header.channelMode, channelMode);
        assert.strictEqual(header.description, description);
        assert.approximately(header.durationMilliseconds, duration, 0.1);
        assert.strictEqual(header.isCopyrighted, isCopyrighted);
        assert.strictEqual(header.isOriginal, isOriginal);
        assert.strictEqual(header.isPadded, isPadded);
        assert.strictEqual(header.isProtected, isProtected);
        assert.strictEqual(header.mediaTypes, mediaTypes);
        assert.strictEqual(header.version, version);
    }
}

@suite class MpegAudioHeader_PropertyTests {
    @test
    public audioBitrateDuration_noVbrMpeg1Layer2_256() {
        // Arrange
        const flags = 0x1E8000; // MPEG1, Layer1, 256kbps, 44100kHz, 278 frame length
        const header = MpegAudioHeader.fromInfo(flags, 1024, XingHeader.unknown, VbriHeader.unknown);

        // Act/Assert
        assert.strictEqual(header.audioBitrate, 256);
        assert.strictEqual(header.durationMilliseconds, 34.75);
    }

    @test
    public audioBitrateDuration_noVbrMpeg2Layer2_64() {
        // Arrange
        const flags = 0x148000; // MPEG2, Layer2, 64kbps, 22050kHz, 417 frame length
        const header = MpegAudioHeader.fromInfo(flags, 1024, XingHeader.unknown, VbriHeader.unknown);

        // Act/Assert
        assert.strictEqual(header.audioBitrate, 64);
        assert.strictEqual(header.durationMilliseconds, 156.375);
    }

    @test
    public audioBitreateDuration_noVbrMpeg25Layer3_32() {
        // Arrange
        const flags = 0x24000; // MPEG2.5, Layer3, 32kbps, 11025kHz
        const header = MpegAudioHeader.fromInfo(flags, 1024, XingHeader.unknown, VbriHeader.unknown);

        // Act/Assert
        assert.strictEqual(header.audioBitrate, 32);
        assert.strictEqual(header.durationMilliseconds, 260);
    }

    @test
    public audioBitrateDuration_withXingHeaderNoTotalSize_defaultsToFlags() {
        // Arrange
        const flags = 0x1E8000; // MPEG1, Layer1, 256kbps, 44100kHz
        const xingHeader = XingHeader.fromInfo(10, 0);
        const header = MpegAudioHeader.fromInfo(flags, 1024, xingHeader, VbriHeader.unknown);

        // Act/Assert
        assert.strictEqual(header.audioBitrate, 256);
        assert.approximately(header.durationMilliseconds, 87.07482993, 0.00000001);
    }

    @test
    public audioBitrate_withXingHeaderHasTotalSizeNoFrames_defaultsToFlags() {
        // Arrange
        const flags = 0x1E8000; // MPEG1, Layer1, 256kbps, 44100kHz
        const xingHeader = XingHeader.fromInfo(0, 10);
        const header = MpegAudioHeader.fromInfo(flags, 1024, xingHeader, VbriHeader.unknown);

        // Act/Assert
        assert.strictEqual(header.audioBitrate, 256);
        assert.strictEqual(header.durationMilliseconds, 34.75);
    }

    @test
    public audioBitrateDuration_withXingHeaderHasTotalSizeHasFramesHasDuration() {
        // Arrange
        const flags = 0x1E8000; // MPEG1, Layer1, 256kbps, 44100kHz
        const xingHeader = XingHeader.fromInfo(12, 23);
        const header = MpegAudioHeader.fromInfo(flags, 1024, xingHeader, VbriHeader.unknown);

        // Act/Assert
        assert.strictEqual(header.audioBitrate, 2);
        assert.approximately(header.durationMilliseconds, 104.4897959, 0.0000001);
    }

    @test
    public audioBitrateDuration_withVbriHeaderNoTotalSize_defaultsToFlags() {
        // Arrange
        const flags = 0x1E8000; // MPEG1, Layer1, 256kbps, 44100kHz
        const vbriHeader = VbriHeader.fromInfo(123, 0);
        const header = MpegAudioHeader.fromInfo(flags, 1024, XingHeader.unknown, vbriHeader);

        // Act/Assert
        assert.strictEqual(header.audioBitrate, 256);
        assert.strictEqual(header.durationMilliseconds, 1000);
    }

    @test
    public audioBitrate_withVbriHeaderHasTotalSizeNoFrames_defaultsToFlags() {
        // Arrange
        const flags = 0x1E8000; // MPEG1, Layer1, 256kbps, 44100kHz
        const vbriHeader = VbriHeader.fromInfo(0, 10);
        const header = MpegAudioHeader.fromInfo(flags, 1024, XingHeader.unknown, vbriHeader);

        // Act/Assert
        assert.strictEqual(header.audioBitrate, 256);
        assert.strictEqual(header.durationMilliseconds, 34.75);
    }

    @test
    public audioBitrate_withVbriHeaderHasTotalSizeHasFramesHasDuration() {
        // Arrange
        const flags = 0x1E8000; // MPEG1, Layer1, 256kbps, 44100kHz
        const vbriHeader = VbriHeader.fromInfo(123, 234);
        const header = MpegAudioHeader.fromInfo(flags, 1024, XingHeader.unknown, vbriHeader);

        // Act/Assert
        assert.strictEqual(header.audioBitrate, 2);
        assert.strictEqual(header.durationMilliseconds, 1000);
    }

    @test
    public audioFrameLength_layer1() {
        // Test 1: Padded
        const flags1 = 0x1E8200; // MPEG1, Layer1, 256kbps, 44100kHz - padded
        const header1 = MpegAudioHeader.fromInfo(flags1, 0, XingHeader.unknown, VbriHeader.unknown);
        assert.strictEqual(header1.audioFrameLength, 282);

        // Test 2: Unpadded
        const flags2 = 0x1E8000; // MPEG1, Layer1, 256kbps, 44100kHz - unpadded
        const header2 = MpegAudioHeader.fromInfo(flags2, 0, XingHeader.unknown, VbriHeader.unknown);
        assert.strictEqual(header2.audioFrameLength, 278);
    }

    @test
    public audioFrameLength_layer2Version2() {
        // Test 1: Padded
        const flags1 = 0x148200; // MPEG2, Layer2, 64kbps, 22050kHz - padded
        const header1 = MpegAudioHeader.fromInfo(flags1, 0, XingHeader.unknown, VbriHeader.unknown);
        assert.strictEqual(header1.audioFrameLength, 418);

        // Test 2: Unpadded
        const flags2 = 0x148000; // MPEG2, Layer2, 64kbps, 22050kHz - unpadded
        const header2 = MpegAudioHeader.fromInfo(flags2, 0, XingHeader.unknown, VbriHeader.unknown);
        assert.strictEqual(header2.audioFrameLength, 417);
    }

    @test
    public audioFrameLength_layer3Version1() {
        // Test 1: Padded
        const flags1 = 0xA4200; // MPEG1, Layer3, 56kbps, 11025kHz - padded
        const header1 = MpegAudioHeader.fromInfo(flags1, 0, XingHeader.unknown, VbriHeader.unknown);
        assert.strictEqual(header1.audioFrameLength, 183);

        // Test 2: Unpadded
        const flags2 = 0xA4000; // MPEG1, Layer3, 56kbps, 11025kHz - unpadded
        const header2 = MpegAudioHeader.fromInfo(flags2, 0, XingHeader.unknown, VbriHeader.unknown);
        assert.strictEqual(header2.audioFrameLength, 182);
    }

    @test
    public audioFrameLength_layer3Version25() {
        // Test 1: Padded
        const flags1 = 0x24200; // MPEG2.5, Layer3, 32kbps, 11025kHz - padded
        const header1 = MpegAudioHeader.fromInfo(flags1, 0, XingHeader.unknown, VbriHeader.unknown);
        assert.strictEqual(header1.audioFrameLength, 209);

        // Test 2: Unpadded
        const flags2 = 0x24000; // MPEG2.5, Layer3, 32kbps, 11025kHz - unpadded
        const header2 = MpegAudioHeader.fromInfo(flags2, 0, XingHeader.unknown, VbriHeader.unknown);
        assert.strictEqual(header2.audioFrameLength, 208);
    }

    @test
    public audioLayer_layer1() {
        // Test 1: 00
        const flags1 = 0xFFF9FFFF;
        const header1 = MpegAudioHeader.fromInfo(flags1, 0, XingHeader.unknown, VbriHeader.unknown);
        assert.strictEqual(header1.audioLayer, 1);

        // Test 2: 11
        const flags2 = 0xFFFFFFFF;
        const header2 = MpegAudioHeader.fromInfo(flags2, 0, XingHeader.unknown, VbriHeader.unknown);
        assert.strictEqual(header2.audioLayer, 1);
    }

    @test
    public audioLayer_layer2() {
        const flags = 0xFFFDFFFF;
        const header = MpegAudioHeader.fromInfo(flags, 0, XingHeader.unknown, VbriHeader.unknown);

        // Act / Assert
        assert.strictEqual(header.audioLayer, 2);
    }

    @test
    public audioLayer_layer3() {
        const flags = 0xFFFBFFFF;
        const header = MpegAudioHeader.fromInfo(flags, 0, XingHeader.unknown, VbriHeader.unknown);

        // Act / Assert
        assert.strictEqual(header.audioLayer, 3);
    }

    @test
    public audioSampleRate() {
        // Test 1: Version 1
        const header1 = MpegAudioHeader.fromInfo(0xFFFFF7FF, 0, XingHeader.unknown, VbriHeader.unknown);
        assert.strictEqual(header1.audioSampleRate, 48000);

        // Test 2: Version 2
        const header2 = MpegAudioHeader.fromInfo(0xFFF7F7FF, 0, XingHeader.unknown, VbriHeader.unknown);
        assert.strictEqual(header2.audioSampleRate, 24000);

        // Test 3: Version 3
        const header3 = MpegAudioHeader.fromInfo(0xFFE7F7FF, 0, XingHeader.unknown, VbriHeader.unknown);
        assert.strictEqual(header3.audioSampleRate, 12000);
    }

    @test
    public channels() {
        // Test 1: Stereo
        const header1 = MpegAudioHeader.fromInfo(0xFFFFFF3F, 0, XingHeader.unknown, VbriHeader.unknown);
        assert.strictEqual(header1.channelMode, ChannelMode.Stereo);
        assert.strictEqual(header1.audioChannels, 2);

        // Test 2: Joint Stereo
        const header2 = MpegAudioHeader.fromInfo(0xFFFFFF7F, 0, XingHeader.unknown, VbriHeader.unknown);
        assert.strictEqual(header2.channelMode, ChannelMode.JointStereo);
        assert.strictEqual(header2.audioChannels, 2);

        // Test 3: Dual Stereo
        const header3 = MpegAudioHeader.fromInfo(0xFFFFFFBF, 0, XingHeader.unknown, VbriHeader.unknown);
        assert.strictEqual(header3.channelMode, ChannelMode.DualChannel);
        assert.strictEqual(header3.audioChannels, 2);

        // Test 4: Mono
        const header4 = MpegAudioHeader.fromInfo(0xFFFFFFFF, 0, XingHeader.unknown, VbriHeader.unknown);
        assert.strictEqual(header4.channelMode, ChannelMode.SingleChannel);
        assert.strictEqual(header4.audioChannels, 1);
    }

    @test
    public isCopyrighted() {
        // Test 1: 00 => false
        const header1 = MpegAudioHeader.fromInfo(0xFFFFFFE7, 0, XingHeader.unknown, VbriHeader.unknown);
        assert.isFalse(header1.isCopyrighted);

        // Test 2: 01 => true
        const header2 = MpegAudioHeader.fromInfo(0xFFFFFFEF, 0, XingHeader.unknown, VbriHeader.unknown);
        assert.isTrue(header2.isCopyrighted);
    }

    @test
    public isOriginal() {
        // Test 1: 00 => false
        const header1 = MpegAudioHeader.fromInfo(0xFFFFFFF3, 0, XingHeader.unknown, VbriHeader.unknown);
        assert.isFalse(header1.isOriginal);

        // Test 2: 01 => true
        const header2 = MpegAudioHeader.fromInfo(0xFFFFFFFF, 0, XingHeader.unknown, VbriHeader.unknown);
        assert.isTrue(header2.isOriginal);
    }

    @test
    public isPadded() {
        // Test 1: 0 => false
        const header1 = MpegAudioHeader.fromInfo(0xFFFFFFF3, 0, XingHeader.unknown, VbriHeader.unknown);
        assert.isFalse(header1.isOriginal);

        // Test 2: 1 => true
        const header2 = MpegAudioHeader.fromInfo(0xFFFFFFFF, 0, XingHeader.unknown, VbriHeader.unknown);
        assert.isTrue(header2.isOriginal);
    }

    @test
    public isProtected() {
        // Test 1: 0 => true
        const header1 = MpegAudioHeader.fromInfo(0xFFFEFFFF, 0, XingHeader.unknown, VbriHeader.unknown);
        assert.isTrue(header1.isProtected);

        // Test 2: 1 => false
        const header2 = MpegAudioHeader.fromInfo(0xFFFFFFFF, 0, XingHeader.unknown, VbriHeader.unknown);
        assert.isFalse(header2.isProtected);
    }

    @test
    public streamLength_set_noVbr() {
        // Arrange - MPEG2, Layer2, 64kbps, 22050kHz - padded
        const header = MpegAudioHeader.fromInfo(0xFFF48200, 1234, XingHeader.unknown, VbriHeader.unknown);
        const _ = header.durationMilliseconds; // Force calculation of durationMilliseconds

        // Act
        header.streamLength = 2345;

        // Assert - duration has been recalculated with new stream length
        assert.strictEqual(header.durationMilliseconds, 313.5);
    }

    @test
    public streamLength_set_withXingHeader() {
        // Arrange - MPEG2, Layer2, 64kbps, 22050kHz - padded
        const xingHeader = XingHeader.fromInfo(123, 234);
        const header = MpegAudioHeader.fromInfo(0xFFF48200, 1234, xingHeader, VbriHeader.unknown);
        const originalDuration = header.durationMilliseconds; // Force calculation of durationMilliseconds

        // Act
        header.streamLength = 2345;

        // Assert - Duration has not been recalculated
        assert.strictEqual(header.durationMilliseconds, originalDuration);
    }

    @test
    public streamLength_set_withVbriHeader() {
        // Arrange - MPEG2, Layer2, 64kbps, 22050kHz - padded
        const vbriHeader = VbriHeader.fromInfo(123, 234);
        const header = MpegAudioHeader.fromInfo(0xFFF48200, 1234, XingHeader.unknown, vbriHeader);
        const originalDuration = header.durationMilliseconds; // Force calculation of durationMilliseconds

        // Act
        header.streamLength = 2345;

        // Assert - Duration has not been recalculated
        assert.strictEqual(header.durationMilliseconds, originalDuration);
    }

    @test
    public version_version1() {
        // Test 1: 01
        const flags1 = 0xFFFEFFFF;
        const header1 = MpegAudioHeader.fromInfo(flags1, 0, XingHeader.unknown, VbriHeader.unknown);
        assert.strictEqual(header1.version, MpegVersion.Version1);

        // Test 2: 11
        const flags2 = 0xFFFFFFFF;
        const header2 = MpegAudioHeader.fromInfo(flags2, 0, XingHeader.unknown, VbriHeader.unknown);
        assert.strictEqual(header2.version, MpegVersion.Version1);
    }

    @test
    public version_version2() {
        // Arrange
        const flags = 0xFFF7FFFF;
        const header = MpegAudioHeader.fromInfo(flags, 0, XingHeader.unknown, VbriHeader.unknown);

        // Act / Assert
        assert.strictEqual(header.version, MpegVersion.Version2);
    }

    @test
    public version_version25() {
        // Arrange
        const flags = 0xFFE7FFFF;
        const header = MpegAudioHeader.fromInfo(flags, 0, XingHeader.unknown, VbriHeader.unknown);

        // Act / Assert
        assert.strictEqual(header.version, MpegVersion.Version25);
    }
}

@suite class MpegAudioHeader_MethodTests {
    @test
    public find_invalidParameters() {
        // Arrange
        const mockFile = TestFile.getFile(ByteVector.empty());

        // Act / Assert
<<<<<<< HEAD
        assert.throws(() => { MpegAudioHeader.find(undefined, 123, 234); });
        assert.throws(() => { MpegAudioHeader.find(null, 123, 234); });
        assert.throws(() => { MpegAudioHeader.find(mockFile, 1.23, 234); });
        assert.throws(() => { MpegAudioHeader.find(mockFile, Number.MIN_SAFE_INTEGER - 1, 234); });
        assert.throws(() => { MpegAudioHeader.find(mockFile, Number.MAX_SAFE_INTEGER + 1, 234); });
        assert.throws(() => { MpegAudioHeader.find(mockFile, 123, 2.34); });
        assert.throws(() => { MpegAudioHeader.find(mockFile, 123, Number.MIN_SAFE_INTEGER - 1); });
        assert.throws(() => { MpegAudioHeader.find(mockFile, 123, Number.MAX_SAFE_INTEGER + 1); });
=======
        Testers.testTruthy((v: File) => { AudioHeader.find(v, 123, 234); });
        Testers.testInt((v: number) => { AudioHeader.find(mockFile, v, 234); });
        Testers.testInt((v: number) => { AudioHeader.find(mockFile, 123, v); }, true);
>>>>>>> 41817bad
    }

    @test
    public find_lessThan3BytesAtPosition() {
        // Arrange
        const data = ByteVector.fromSize(3);
        const mockFile = TestFile.getFile(data);

        // Act
        const result = MpegAudioHeader.find(mockFile, 1);

        // Assert
        assert.isOk(result);
        assert.strictEqual(result.header, MpegAudioHeader.Unknown);
        assert.isFalse(result.success);
    }

    @test
    public find_notInFile_noLimit() {
        // Arrange
        const data = ByteVector.fromSize(File.bufferSize * 2);
        const mockFile = TestFile.getFile(data);

        // Act
        const result = MpegAudioHeader.find(mockFile, 1);

        // Assert
        assert.isOk(result);
        assert.strictEqual(result.header, MpegAudioHeader.Unknown);
        assert.isFalse(result.success);
    }

    @test
    public find_inFile_notFoundWithinLimit() {
        // Arrange
        const data = ByteVector.concatenate(
            ByteVector.fromSize(File.bufferSize * 2),
            ByteVector.fromUInt(0xFFF48200, true),
            ByteVector.fromSize(100)
        );
        const mockFile = TestFile.getFile(data);

        // Act
        const result = MpegAudioHeader.find(mockFile, 1, 1024);

        // Assert
        assert.isOk(result);
        assert.strictEqual(result.header, MpegAudioHeader.Unknown);
        assert.isFalse(result.success);
    }

    @test
    public find_inFile() {
        // Arrange
        const data = ByteVector.concatenate(
            ByteVector.fromSize(File.bufferSize),
            ByteVector.fromUInt(0xFFF48200, true),
            ByteVector.fromSize(100)
        );
        const mockFile = TestFile.getFile(data);

        // Act
        const result = MpegAudioHeader.find(mockFile, 1);

        // Assert
        assert.isOk(result);
        assert.notEqual(result.header, MpegAudioHeader.Unknown);
        assert.isTrue(result.success);
    }
}<|MERGE_RESOLUTION|>--- conflicted
+++ resolved
@@ -50,65 +50,10 @@
     @test
     public fromInfo_invalidArguments() {
         // Act/Assert
-<<<<<<< HEAD
-        assert.throws(() => {
-            MpegAudioHeader.fromInfo(
-                -1,
-                123,
-                XingHeader.unknown,
-                VbriHeader.unknown
-            );
-        });
-        assert.throws(() => {
-            MpegAudioHeader.fromInfo(
-                1.23,
-                123,
-                XingHeader.unknown,
-                VbriHeader.unknown
-            );
-        });
-        assert.throws(() => {
-            MpegAudioHeader.fromInfo(
-                Number.MAX_SAFE_INTEGER + 1,
-                123,
-                XingHeader.unknown,
-                VbriHeader.unknown
-            );
-        });
-        assert.throws(() => {
-            MpegAudioHeader.fromInfo(
-                123,
-                -1,
-                XingHeader.unknown,
-                VbriHeader.unknown
-            );
-        });
-        assert.throws(() => {
-            MpegAudioHeader.fromInfo(
-                123,
-                1.23,
-                XingHeader.unknown,
-                VbriHeader.unknown
-            );
-        });
-        assert.throws(() => {
-            MpegAudioHeader.fromInfo(
-                123,
-                Number.MAX_SAFE_INTEGER + 1,
-                XingHeader.unknown,
-                VbriHeader.unknown
-            );
-        });
-        assert.throws(() => {MpegAudioHeader.fromInfo(123, 123, undefined, VbriHeader.unknown); });
-        assert.throws(() => {MpegAudioHeader.fromInfo(123, 123, null, VbriHeader.unknown); });
-        assert.throws(() => {MpegAudioHeader.fromInfo(123, 123, XingHeader.unknown, undefined); });
-        assert.throws(() => {MpegAudioHeader.fromInfo(123, -1, XingHeader.unknown, null); });
-=======
-        Testers.testUint((v: number) => { AudioHeader.fromInfo(v, 123, XingHeader.unknown, VbriHeader.unknown); });
-        Testers.testUint((v: number) => { AudioHeader.fromInfo(123, v, XingHeader.unknown, VbriHeader.unknown); });
-        Testers.testTruthy((v: XingHeader) => { AudioHeader.fromInfo(123, 123, v, VbriHeader.unknown); });
-        Testers.testTruthy((v: VbriHeader) => { AudioHeader.fromInfo(123, 123, XingHeader.unknown, v); });
->>>>>>> 41817bad
+        Testers.testUint((v: number) => { MpegAudioHeader.fromInfo(v, 123, XingHeader.unknown, VbriHeader.unknown); });
+        Testers.testUint((v: number) => { MpegAudioHeader.fromInfo(123, v, XingHeader.unknown, VbriHeader.unknown); });
+        Testers.testTruthy((v: XingHeader) => { MpegAudioHeader.fromInfo(123, 123, v, VbriHeader.unknown); });
+        Testers.testTruthy((v: VbriHeader) => { MpegAudioHeader.fromInfo(123, 123, XingHeader.unknown, v); });
     }
 
     @test
@@ -144,19 +89,9 @@
         const data = ByteVector.empty();
 
         // Act / Assert
-<<<<<<< HEAD
-        assert.throws(() => { MpegAudioHeader.fromData(undefined, this.mockFile, 1); });
-        assert.throws(() => { MpegAudioHeader.fromData(null, this.mockFile, 1); });
-        assert.throws(() => { MpegAudioHeader.fromData(data, undefined, 1); });
-        assert.throws(() => { MpegAudioHeader.fromData(data, null, 1); });
-        assert.throws(() => { MpegAudioHeader.fromData(data, this.mockFile, -1); });
-        assert.throws(() => { MpegAudioHeader.fromData(data, this.mockFile, 1.23); });
-        assert.throws(() => { MpegAudioHeader.fromData(data, this.mockFile, Number.MAX_SAFE_INTEGER + 1); });
-=======
-        Testers.testTruthy((v: ByteVector) => { AudioHeader.fromData(v, this.mockFile, 1); });
-        Testers.testTruthy((v: File) => { AudioHeader.fromData(data, v, 1); });
-        Testers.testUint((v: number) => { AudioHeader.fromData(data, this.mockFile, v); });
->>>>>>> 41817bad
+        Testers.testTruthy((v: ByteVector) => { MpegAudioHeader.fromData(v, this.mockFile, 1); });
+        Testers.testTruthy((v: File) => { MpegAudioHeader.fromData(data, v, 1); });
+        Testers.testUint((v: number) => { MpegAudioHeader.fromData(data, this.mockFile, v); });
     }
 
     @test
@@ -733,20 +668,9 @@
         const mockFile = TestFile.getFile(ByteVector.empty());
 
         // Act / Assert
-<<<<<<< HEAD
-        assert.throws(() => { MpegAudioHeader.find(undefined, 123, 234); });
-        assert.throws(() => { MpegAudioHeader.find(null, 123, 234); });
-        assert.throws(() => { MpegAudioHeader.find(mockFile, 1.23, 234); });
-        assert.throws(() => { MpegAudioHeader.find(mockFile, Number.MIN_SAFE_INTEGER - 1, 234); });
-        assert.throws(() => { MpegAudioHeader.find(mockFile, Number.MAX_SAFE_INTEGER + 1, 234); });
-        assert.throws(() => { MpegAudioHeader.find(mockFile, 123, 2.34); });
-        assert.throws(() => { MpegAudioHeader.find(mockFile, 123, Number.MIN_SAFE_INTEGER - 1); });
-        assert.throws(() => { MpegAudioHeader.find(mockFile, 123, Number.MAX_SAFE_INTEGER + 1); });
-=======
-        Testers.testTruthy((v: File) => { AudioHeader.find(v, 123, 234); });
-        Testers.testInt((v: number) => { AudioHeader.find(mockFile, v, 234); });
-        Testers.testInt((v: number) => { AudioHeader.find(mockFile, 123, v); }, true);
->>>>>>> 41817bad
+        Testers.testTruthy((v: File) => { MpegAudioHeader.find(v, 123, 234); });
+        Testers.testInt((v: number) => { MpegAudioHeader.find(mockFile, v, 234); });
+        Testers.testInt((v: number) => { MpegAudioHeader.find(mockFile, 123, v); }, true);
     }
 
     @test
